--- conflicted
+++ resolved
@@ -689,10 +689,9 @@
 
       additional_disk_size_gb = Array(bootstrap_options[:additional_disk_size_gb])
 
-<<<<<<< HEAD
+
       vsphere_helper.update_main_disk_size_for(vm, bootstrap_options[:main_disk_size_gb])
       vsphere_helper.set_additional_disks_for(vm, bootstrap_options[:datastore], bootstrap_options[:additional_disk_size_gb])
-=======
       if !additional_disk_size_gb.empty? && bootstrap_options[:datastore].to_s.empty?
         raise ':datastore must be specified when adding a disk to a cloned vm'
       end
@@ -713,7 +712,7 @@
         )
         task.wait_for_completion
       end
->>>>>>> 2bdc9e47
+
 
       if bootstrap_options[:initial_iso_image]
         d_obj = vm.config.hardware.device.select {|hw| hw.class == RbVmomi::VIM::VirtualCdrom}.first
@@ -729,12 +728,12 @@
                 connectable: RbVmomi::VIM::VirtualDeviceConnectInfo(
                   startConnected: true,
                   connected: true,
-<<<<<<< HEAD
+
                   allowGuestControl: true
                 )
-=======
+
                   allowGuestControl: true)
->>>>>>> 2bdc9e47
+
               )
             ]
           )
