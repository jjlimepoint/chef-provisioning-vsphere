require 'rbvmomi'

module ChefProvisioningVsphere
  class VsphereHelper

    if !$guest_op_managers
      $guest_op_managers = {}
    end

    def initialize(connect_options, datacenter_name)
      @connect_options = connect_options
      @datacenter_name = datacenter_name
    end

    attr_reader :connect_options
    attr_reader :datacenter_name

    def vim
      if @current_connection.nil? or @current_connection.serviceContent.sessionManager.currentSession.nil?
        @datacenter = nil
        puts "establishing connection to #{connect_options[:host]}"
        @current_connection = RbVmomi::VIM.connect connect_options
        str_conn = @current_connection.pretty_inspect # a string in the format of VIM(host ip)
        
        # we are caching guest operation managers in a global variable...terrible i know
        # this object is available from the serviceContent object on API version 5 forward
        # Its a singleton and if another connection is made for the same host and user
        # that object is not available on any subsequent connection
        # I could find no documentation that discusses this
        if !$guest_op_managers.has_key?(str_conn)
          $guest_op_managers[str_conn] = @current_connection.serviceContent.guestOperationsManager
        end
      end

      @current_connection
    end

    def find_vm(folder, vm_name)
      folder = find_folder(folder) unless folder.is_a? RbVmomi::VIM::Folder
      folder.find(vm_name, RbVmomi::VIM::VirtualMachine)
    end

    def find_vm_by_id(uuid)
      vm = vim.searchIndex.FindByUuid(
        uuid: uuid,
        vmSearch: true,
        instanceUuid: true
      )
    end

    def start_vm(vm, wait_on_port = 22)
      state = vm.runtime.powerState
      unless state == 'poweredOn'
        vm.PowerOnVM_Task.wait_for_completion
      end
    end

    def stop_vm(vm, timeout = 600)
        start = Time.now.utc
      begin
        vm.ShutdownGuest
        until (Time.now.utc - start) > timeout ||
          vm.runtime.powerState == 'poweredOff' do
            print '.'
            sleep 2
        end
      rescue
        vm.PowerOffVM_Task.wait_for_completion
      end
    end

    #folder could be like:  /Level1/Level2/folder_name
    def find_folder(folder_name)
      base = datacenter.vmFolder
      unless folder_name.nil?
        folder_name.split('/').reject(&:empty?).each do |item|
          base = base.find(item, RbVmomi::VIM::Folder) ||
            raise("vSphere Folder not found [#{folder_name}]")
        end
      end
      base
    end

    def datacenter
<<<<<<< HEAD
      vim # ensure connection is valid
      @datacenter ||= vim.serviceInstance.find_datacenter(datacenter_name) ||
=======
      rootFolder = vim.serviceInstance.content.rootFolder
      @datacenter ||= rootFolder.childEntity.grep(RbVmomi::VIM::Datacenter).find { |x| x.name == datacenter_name } ||
>>>>>>> 4804c8f1
        raise("vSphere Datacenter not found [#{datacenter_name}]")
    end

    def network_adapter_for(operation, network_name, network_label, device_key, backing_info)
      connectable = RbVmomi::VIM::VirtualDeviceConnectInfo(
        :allowGuestControl => true,
        :connected => true,
        :startConnected => true)
      device = RbVmomi::VIM::VirtualVmxnet3(
        :backing => backing_info,
        :deviceInfo => RbVmomi::VIM::Description(:label => network_label, :summary => network_name.split('/').last),
        :key => device_key,
        :connectable => connectable)
      RbVmomi::VIM::VirtualDeviceConfigSpec(
        :operation => operation,
        :device => device)
    end

    def find_ethernet_cards_for(vm)
      vm.config.hardware.device.select {|d| d.is_a?(RbVmomi::VIM::VirtualEthernetCard)}
    end

    def add_extra_nic(action_handler, vm_template, options, vm)
      deviceAdditions, changes = network_device_changes(action_handler, vm_template, options)

      if deviceAdditions.count > 0
        current_networks = find_ethernet_cards_for(vm).map{|card| network_id_for(card.backing)}
        new_devices = deviceAdditions.select { |device| !current_networks.include?(network_id_for(device.device.backing))}
        
        if new_devices.count > 0
          action_handler.report_progress "Adding extra NICs"
          task = vm.ReconfigVM_Task(:spec => RbVmomi::VIM.VirtualMachineConfigSpec(:deviceChange => new_devices))
          task.wait_for_completion
          new_devices
        end
      end
    end

    def network_id_for(backing_info)
      if backing_info.is_a?(RbVmomi::VIM::VirtualEthernetCardDistributedVirtualPortBackingInfo)
        backing_info.port.portgroupKey
      else
        backing_info.deviceName
      end
    end

    def create_delta_disk(vm_template)
      disks = vm_template.config.hardware.device.grep(RbVmomi::VIM::VirtualDisk)
      disks.select { |disk| disk.backing.parent == nil }.each do |disk|
        spec = {
          :deviceChange => [
            {
              :operation => :remove,
              :device => disk
            },
            {
              :operation => :add,
              :fileOperation => :create,
              :device => disk.dup.tap { |new_disk|
                new_disk.backing = new_disk.backing.dup
                new_disk.backing.fileName = "[#{disk.backing.datastore.name}]"
                new_disk.backing.parent = disk.backing
              },
            }
          ]
        }
        vm_template.ReconfigVM_Task(:spec => spec).wait_for_completion
        end
      end

    def virtual_disk_for(vm, datastore, size_gb)
      idx = vm.disks.count
      RbVmomi::VIM::VirtualDeviceConfigSpec(
        :operation     => :add,
        :fileOperation => :create,
        :device        => RbVmomi::VIM.VirtualDisk(
          :key           => idx,
          :backing       => RbVmomi::VIM.VirtualDiskFlatVer2BackingInfo(
            :fileName        => "[#{datastore}]",
            :diskMode        => 'persistent',
            :thinProvisioned => true
          ),
          :capacityInKB  => size_gb * 1024 * 1024,
          :controllerKey => 1000,
          :unitNumber    => idx
        )
      )
    end

    def network_device_changes(action_handler, vm_template, options)
      additions = []
      changes = []
      networks=options[:network_name]
      if networks.kind_of?(String)
        networks=[networks]
      end

      cards = find_ethernet_cards_for(vm_template)

      key = 4000
      networks.each_index do | i |
        label = "Ethernet #{i+1}"
        backing_info = backing_info_for(action_handler, networks[i])
        if card = cards.shift
          key = card.key
          operation = RbVmomi::VIM::VirtualDeviceConfigSpecOperation('edit')
          action_handler.report_progress "changing template nic for #{networks[i]}"
          changes.push(
            network_adapter_for(operation, networks[i], label, key, backing_info))
        else
          key = key + 1
          operation = RbVmomi::VIM::VirtualDeviceConfigSpecOperation('add')
          action_handler.report_progress "will be adding nic for #{networks[i]}"
          additions.push(
            network_adapter_for(operation, networks[i], label, key, backing_info))
        end
      end
      [additions, changes]
    end

    def backing_info_for(action_handler, network_name)
      action_handler.report_progress('finding networks...')
      network = find_network(network_name)
      action_handler.report_progress(
        "network: #{network_name} is a #{network.class}")
      if network.is_a?(RbVmomi::VIM::DistributedVirtualPortgroup)
        port = RbVmomi::VIM::DistributedVirtualSwitchPortConnection(
          :switchUuid => network.config.distributedVirtualSwitch.uuid,
          :portgroupKey => network.key
        )
        RbVmomi::VIM::VirtualEthernetCardDistributedVirtualPortBackingInfo(
          :port => port)
      else
        RbVmomi::VIM::VirtualEthernetCardNetworkBackingInfo(
          deviceName: network_name.split('/').last)
      end
    end

    def find_datastore(datastore_name)
      datacenter.datastore.find { |f| f.info.name == datastore_name } or raise "no such datastore #{datastore_name}"
    end

    def find_entity(name, parent_folder, &block)
      parts = name.split('/').reject(&:empty?)
      parts.each do |item|
        Chef::Log.debug("Identifying entity part: #{item} in folder type: #{parent_folder.class}")
        if parent_folder.is_a? RbVmomi::VIM::Folder
          Chef::Log.debug('Parent folder is a folder')
          parent_folder = parent_folder.childEntity.find { |f| f.name == item }
        else
          parent_folder = block.call(parent_folder, item)
        end
      end
      parent_folder
    end

    def find_host(host_name)
      host = find_entity(host_name, datacenter.hostFolder) do |parent, part|
        case parent
        when RbVmomi::VIM::ClusterComputeResource || RbVmomi::VIM::ComputeResource
          parent.host.find { |f| f.name == part }
        when RbVmomi::VIM::HostSystem
          parent.host.find { |f| f.name == part }
        else
          nil
        end
      end

      raise "vSphere Host not found [#{host_name}]" if host.nil?

      if host.is_a?(RbVmomi::VIM::ComputeResource)
        host = host.host.first
      end
      host
    end

    def find_pool(pool_name)
      Chef::Log.debug("Finding pool: #{pool_name}")
      pool = find_entity(pool_name, datacenter.hostFolder) do |parent, part|
        case parent
        when RbVmomi::VIM::ClusterComputeResource, RbVmomi::VIM::ComputeResource
          Chef::Log.debug("finding #{part} in a #{parent.class}: #{parent.name}")
          Chef::Log.debug("Parent root pool has #{parent.resourcePool.resourcePool.count} pools")
          parent.resourcePool.resourcePool.each { |p| Chef::Log.debug(p.name ) }
          parent.resourcePool.resourcePool.find { |f| f.name == part }
        when RbVmomi::VIM::ResourcePool
          Chef::Log.debug("finding #{part} in a Resource Pool: #{parent.name}")
          Chef::Log.debug("Pool has #{parent.resourcePool.count} pools")
          parent.resourcePool.each { |p| Chef::Log.debug(p.name ) }
          parent.resourcePool.find { |f| f.name == part }
        else
          Chef::Log.debug("parent of #{part} is unexpected type: #{parent.class}")
          nil
        end
      end

      raise "vSphere ResourcePool not found [#{pool_name}]" if pool.nil?

      if !pool.is_a?(RbVmomi::VIM::ResourcePool) && pool.respond_to?(:resourcePool)
        pool = pool.resourcePool
      end
      pool
    end

    def find_network(name)
      base = datacenter.networkFolder
      entity_array = name.split('/').reject(&:empty?)
      entity_array.each do |item|
        case base
        when RbVmomi::VIM::Folder
          base = base.find(item)
        when RbVmomi::VIM::VmwareDistributedVirtualSwitch
          idx = base.summary.portgroupName.find_index(item)
          base = idx.nil? ? nil : base.portgroup[idx]
        end
      end

      raise "vSphere Network not found [#{name}]" if base.nil?

      base
    end

    def find_customization_spec(customization_spec)
      csm = vim.serviceContent.customizationSpecManager
      csi = csm.GetCustomizationSpec(:name => customization_spec)
      spec = csi.spec
      raise "Customization Spec not found [#{customization_spec}]" if spec.nil?
      spec
    end

    def upload_file_to_vm(vm, username, password, local, remote)
      auth = RbVmomi::VIM::NamePasswordAuthentication({:username => username, :password => password, :interactiveSession => false})
      size = File.size(local)
      endpoint = $guest_op_managers[vim.pretty_inspect].fileManager.InitiateFileTransferToGuest(
        :vm => vm, 
        :auth => auth, 
        :guestFilePath => remote,
        :overwrite => true,
        :fileAttributes => RbVmomi::VIM::GuestWindowsFileAttributes.new,
        :fileSize => size)

        uri = URI.parse(endpoint)
        http = Net::HTTP.new(uri.host, uri.port)
        http.use_ssl = true
        http.verify_mode = OpenSSL::SSL::VERIFY_NONE
        
        req = Net::HTTP::Put.new("#{uri.path}?#{uri.query}")
        req.body_stream = File.open(local)
        req["Content-Type"] = "application/octet-stream"
        req["Content-Length"] = size
        res = http.request(req) 
        unless res.kind_of?(Net::HTTPSuccess)
          raise "Error: #{res.inspect} :: #{res.body} :: sending #{local} to #{remote} at #{vm.name} via #{endpoint} with a size of #{size}"
        end
    end
  end
end<|MERGE_RESOLUTION|>--- conflicted
+++ resolved
@@ -82,14 +82,15 @@
     end
 
     def datacenter
-<<<<<<< HEAD
       vim # ensure connection is valid
-      @datacenter ||= vim.serviceInstance.find_datacenter(datacenter_name) ||
-=======
-      rootFolder = vim.serviceInstance.content.rootFolder
-      @datacenter ||= rootFolder.childEntity.grep(RbVmomi::VIM::Datacenter).find { |x| x.name == datacenter_name } ||
->>>>>>> 4804c8f1
-        raise("vSphere Datacenter not found [#{datacenter_name}]")
+      @datacenter ||= begin
+        rootFolder = vim.serviceInstance.content.rootFolder
+        dc = rootFolder.childEntity.grep(RbVmomi::VIM::Datacenter).find do |x|
+          x.name == datacenter_name
+        end
+        raise("vSphere Datacenter not found [#{datacenter_name}]") if dc.nil?
+        dc
+      end
     end
 
     def network_adapter_for(operation, network_name, network_label, device_key, backing_info)
